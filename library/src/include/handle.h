--- conflicted
+++ resolved
@@ -25,15 +25,9 @@
     rocblas_status set_stream(hipStream_t stream);
     rocblas_status get_stream(hipStream_t* stream) const;
 
-<<<<<<< HEAD
-    void *get_trsm_Y();
-    void *get_trsm_invA();
-    void *get_trsm_invA_C();
-=======
     void* get_trsm_Y();
     void* get_trsm_invA();
     void* get_trsm_invA_C();
->>>>>>> 90d52d22
 
     rocblas_int device;
     hipDeviceProp_t device_properties;
@@ -48,15 +42,9 @@
     rocblas_layer_mode layer_mode;
 
     // space allocated for trsm
-<<<<<<< HEAD
-    void *trsm_Y = nullptr;
-    void *trsm_invA = nullptr;
-    void *trsm_invA_C = nullptr;
-=======
     void* trsm_Y      = nullptr;
     void* trsm_invA   = nullptr;
     void* trsm_invA_C = nullptr;
->>>>>>> 90d52d22
 
     std::ofstream log_trace_ofs;
     std::ofstream log_bench_ofs;
@@ -67,14 +55,8 @@
 // work buffer size constants
 #define WORKBUF_TRSM_A_BLKS 10
 #define WORKBUF_TRSM_B_CHNK 32000
-<<<<<<< HEAD
-#define WORKBUF_TRSM_Y_SZ (32000*128*sizeof(double))
-#define WORKBUF_TRSM_INVA_SZ (128*128*10*sizeof(double))
-#define WORKBUF_TRSM_INVA_C_SZ (128*128*10*sizeof(double) / 2)
-=======
 #define WORKBUF_TRSM_Y_SZ (32000 * 128 * sizeof(double))
 #define WORKBUF_TRSM_INVA_SZ (128 * 128 * 10 * sizeof(double))
 #define WORKBUF_TRSM_INVA_C_SZ (128 * 128 * 10 * sizeof(double) / 2)
->>>>>>> 90d52d22
 
 #endif