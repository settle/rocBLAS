# ########################################################################
# Copyright 2016 Advanced Micro Devices, Inc.
# ########################################################################

# The ROCm platform requires Ubuntu 16.04 or Fedora 24, which has cmake 3.5
cmake_minimum_required( VERSION 3.5 )

# Consider removing this in the future
# This should appear before the project command, because it does not use FORCE
if( WIN32 )
  set( CMAKE_INSTALL_PREFIX "${PROJECT_BINARY_DIR}/package" CACHE PATH "Install path prefix, prepended onto install directories" )
else( )
  set( CMAKE_INSTALL_PREFIX "/opt/rocm" CACHE PATH "Install path prefix, prepended onto install directories" )
endif( )

# This has to be initialized before the project() command appears
# Set the default of CMAKE_BUILD_TYPE to be release, unless user specifies with -D.  MSVC_IDE does not use CMAKE_BUILD_TYPE
if( NOT DEFINED CMAKE_CONFIGURATION_TYPES AND NOT DEFINED CMAKE_BUILD_TYPE )
  set( CMAKE_BUILD_TYPE Release CACHE STRING "Choose the type of build, options are: None Debug Release RelWithDebInfo MinSizeRel." )
endif()

# Honor per-config flags in try_compile() source-file signature. cmake v3.7 and up
if( POLICY CMP0066 )
  cmake_policy( SET CMP0066 NEW )
endif( )

if ( NOT DEFINED CMAKE_Fortran_COMPILER AND NOT DEFINED ENV{FC} )
  set( CMAKE_Fortran_COMPILER  "gfortran" )
endif()

project( rocblas LANGUAGES CXX )

# ########################################################################
# NOTE:  CUDA compiling path
# ########################################################################
# I have tried compiling rocBLAS library source with multiple methods,
# and ended up using the approach where we set the CXX compiler to hipcc.
# I didn't like using the HIP_ADD_LIBRARY or CUDA_ADD_LIBRARY approaches,
# for the reasons I list here.
# 1.  Adding header include directories is through HIP_INCLUDE_DIRECTORIES(), which
# is global to a directory and affects all targets
# 2.  You must add HIP_SOURCE_PROPERTY_FORMAT OBJ properties to .cpp files
# to get HIP_ADD_LIBRARY to recognize the file
# 3.  HIP_ADD_LIBRARY invokes a call to add_custom_command() to compile files,
# and rocBLAS does the same.  The order in which custom commands execute is
# undefined, and sometimes a file is attempted to be compiled before it has
# been generated.  The fix for this is to create 'PHONY' targets, which I
# don't desire.

# Using hipcc allows us to avoid the above problems, with two primary costs:
# 1.  The cmake logic to detect compiler features fails with nvcc backend
# 2.  Upfront cost to figure out all the strange compiler/linker flags I define
# below.

# Hopefully, cost #2 is already paid.  All in all, I want to get rid of the
# need for hipcc, and hope that at some point of time in the future we
# can use the export config files from hip & hcc for both ROCm & nvcc backends.
# ########################################################################

# ########################################################################
# Main
# ########################################################################

if( CMAKE_CXX_COMPILER MATCHES ".*/hipcc$" )
  # For now, we assume hipcc compiler means to compile for CUDA backend
  message( STATUS "HIPCC compiler detected; CUDA backend selected" )

  set( CMAKE_C_COMPILE_OPTIONS_PIC "-Xcompiler ${CMAKE_C_COMPILE_OPTIONS_PIC}" )
  set( CMAKE_CXX_COMPILE_OPTIONS_PIC "-Xcompiler ${CMAKE_CXX_COMPILE_OPTIONS_PIC}" )
  set( CMAKE_SHARED_LIBRARY_C_FLAGS "-Xlinker ${CMAKE_SHARED_LIBRARY_C_FLAGS}" )
  set( CMAKE_SHARED_LIBRARY_CXX_FLAGS "-Xlinker ${CMAKE_SHARED_LIBRARY_CXX_FLAGS}" )
  set( CMAKE_SHARED_LIBRARY_SONAME_C_FLAG "-Xlinker -soname," )
  set( CMAKE_SHARED_LIBRARY_SONAME_CXX_FLAG "-Xlinker -soname," )
  set( CMAKE_SHARED_LIBRARY_RUNTIME_C_FLAG "-Xlinker -rpath," )
  set( CMAKE_SHARED_LIBRARY_RUNTIME_CXX_FLAG "-Xlinker -rpath," )
  set( CMAKE_EXECUTABLE_RUNTIME_C_FLAG "-Xlinker -rpath," )
  set( CMAKE_EXECUTABLE_RUNTIME_CXX_FLAG "-Xlinker -rpath," )
  set( CMAKE_C_COMPILE_OPTIONS_VISIBILITY "-Xcompiler ${CMAKE_C_COMPILE_OPTIONS_VISIBILITY}" )
  set( CMAKE_CXX_COMPILE_OPTIONS_VISIBILITY "-Xcompiler ${CMAKE_CXX_COMPILE_OPTIONS_VISIBILITY}" )
  set( CMAKE_C_COMPILE_OPTIONS_VISIBILITY_INLINES_HIDDEN "-Xcompiler ${CMAKE_C_COMPILE_OPTIONS_VISIBILITY_INLINES_HIDDEN}" )
  set( CMAKE_CXX_COMPILE_OPTIONS_VISIBILITY_INLINES_HIDDEN "-Xcompiler ${CMAKE_CXX_COMPILE_OPTIONS_VISIBILITY_INLINES_HIDDEN}" )
elseif( CMAKE_CXX_COMPILER MATCHES ".*/hcc$" )
  message( STATUS "HCC compiler set; ROCm backend selected [ CXX=/opt/rocm/bin/hcc cmake ... ]" )
endif( )

# This finds the rocm-cmake project, and installs it if not found
# rocm-cmake contains common cmake code for rocm projects to help setup and install
set( PROJECT_EXTERN_DIR ${CMAKE_CURRENT_BINARY_DIR}/extern )
find_package( ROCM CONFIG QUIET PATHS /opt/rocm )
if( NOT ROCM_FOUND )
  set( rocm_cmake_tag "master" CACHE STRING "rocm-cmake tag to download" )
  file( DOWNLOAD https://github.com/RadeonOpenCompute/rocm-cmake/archive/${rocm_cmake_tag}.zip
      ${PROJECT_EXTERN_DIR}/rocm-cmake-${rocm_cmake_tag}.zip STATUS status LOG log)

  list(GET status 0 status_code)
  list(GET status 1 status_string)

  if(NOT status_code EQUAL 0)
    message(FATAL_ERROR "error: downloading
    'https://github.com/RadeonOpenCompute/rocm-cmake/archive/${rocm_cmake_tag}.zip' failed
    status_code: ${status_code}
    status_string: ${status_string}
    log: ${log}
    ")
  endif()

  message(STATUS "downloading... done")

  execute_process( COMMAND ${CMAKE_COMMAND} -E tar xzvf ${PROJECT_EXTERN_DIR}/rocm-cmake-${rocm_cmake_tag}.zip
    WORKING_DIRECTORY ${PROJECT_EXTERN_DIR} )

  find_package( ROCM REQUIRED CONFIG PATHS ${PROJECT_EXTERN_DIR}/rocm-cmake-${rocm_cmake_tag} )
endif( )

include( ROCMSetupVersion )
include( ROCMCreatePackage )
include( ROCMInstallTargets )
include( ROCMPackageConfigHelpers )
include( ROCMInstallSymlinks )

<<<<<<< HEAD
rocm_setup_version( VERSION 0.13.2.3 NO_GIT_TAG_VERSION )
=======
rocm_setup_version( VERSION 0.15.0.0 NO_GIT_TAG_VERSION )
>>>>>>> 90aca84c

# Append our library helper cmake path and the cmake path for hip (for convenience)
# Users may override HIP path by specifying their own in CMAKE_MODULE_PATH
list( APPEND CMAKE_MODULE_PATH ${CMAKE_CURRENT_SOURCE_DIR}/cmake )

# NOTE:  workaround until hcc & hip cmake modules fixes symlink logic in their config files; remove when fixed
list( APPEND CMAKE_PREFIX_PATH /opt/rocm/hcc /opt/rocm/hip )

option( BUILD_VERBOSE "Output additional build information" OFF )

# BUILD_SHARED_LIBS is a cmake built-in; we make it an explicit option such that it shows in cmake-gui
option( BUILD_SHARED_LIBS "Build rocBLAS as a shared library" ON )

include( clients/cmake/build-options.cmake )

# force library install path to lib (CentOS 7 defaults to lib64)
set(CMAKE_INSTALL_LIBDIR "lib" CACHE INTERNAL "Installation directory for libraries" FORCE)

if( BUILD_WITH_TENSILE )
  set( Tensile_LOGIC "asm_full" CACHE STRING "Tensile to use which logic?")

  option( Tensile_MERGE_FILES "Tensile to merge kernels and solutions files?" ON )
  option( Tensile_SHORT_FILENAMES "Tensile to use short file names? Use if compiler complains they're too long." OFF )
  option( Tensile_PRINT_DEBUG "Tensile to print runtime debug info?" OFF )

<<<<<<< HEAD
  set( tensile_tag "develop-gfx9" CACHE STRING "Tensile tag to download" )
  virtualenv_install("git+https://github.com/ROCmSoftwarePlatform/Tensile.git@${tensile_tag}")
  list(APPEND CMAKE_PREFIX_PATH ${VIRTUALENV_HOME_DIR})
=======
  set( Tensile_TEST_LOCAL_PATH "" CACHE PATH "Use local Tensile directory instead of fetching a GitHub branch" )
  set( CMAKE_INSTALL_PREFIX "/opt/rocm" CACHE PATH "Install path prefix, prepended onto install directories" )
  set_property( CACHE Tensile_LOGIC PROPERTY STRINGS asm_full asm_lite hip_lite other )

  include(virtualenv)
>>>>>>> 90aca84c

  if (Tensile_TEST_LOCAL_PATH)
    virtualenv_install(${Tensile_TEST_LOCAL_PATH})
    message (STATUS "using local Tensile from ${Tensile_TEST_LOCAL_PATH}, copied to ${Tensile_ROOT}")
  else()
    # Use the virtual-env setup and download package from specified repot:
    set( tensile_fork "ROCmSoftwarePlatform" CACHE STRING "Tensile fork to use" )
    set( tensile_tag "develop" CACHE STRING "Tensile tag to download" )
    virtualenv_install("git+https://github.com/ROCmSoftwarePlatform/Tensile.git@${tensile_tag}")
    message (STATUS "using GIT Tensile fork=${tensile_fork} from branch=${tensile_tag}")
  endif()
  list(APPEND CMAKE_PREFIX_PATH ${VIRTUALENV_HOME_DIR})
  set( Tensile_ROOT "${VIRTUALENV_HOME_DIR}/lib/python2.7/site-packages/" CACHE STRING "Local path of Tensile" )
  set( Tensile_TensileConfig ${VIRTUALENV_HOME_DIR}/cmake/TensileConfig.cmake)

endif()

# Find HCC/HIP dependencies
if( CMAKE_CXX_COMPILER MATCHES ".*/hcc$" )
  find_package( hcc REQUIRED CONFIG PATHS /opt/rocm )
  find_package( hip REQUIRED CONFIG PATHS /opt/rocm )
endif( )

# CMake list of machine targets
set( AMDGPU_TARGETS gfx803;gfx900;gfx906 CACHE STRING "List of specific machine types for library to target" )

add_subdirectory( library )

# Build clients of the library
if( BUILD_CLIENTS_SAMPLES OR BUILD_CLIENTS_TESTS OR BUILD_CLIENTS_BENCHMARKS )
  add_subdirectory( clients )
endif( )<|MERGE_RESOLUTION|>--- conflicted
+++ resolved
@@ -118,11 +118,7 @@
 include( ROCMPackageConfigHelpers )
 include( ROCMInstallSymlinks )
 
-<<<<<<< HEAD
 rocm_setup_version( VERSION 0.13.2.3 NO_GIT_TAG_VERSION )
-=======
-rocm_setup_version( VERSION 0.15.0.0 NO_GIT_TAG_VERSION )
->>>>>>> 90aca84c
 
 # Append our library helper cmake path and the cmake path for hip (for convenience)
 # Users may override HIP path by specifying their own in CMAKE_MODULE_PATH
@@ -148,17 +144,11 @@
   option( Tensile_SHORT_FILENAMES "Tensile to use short file names? Use if compiler complains they're too long." OFF )
   option( Tensile_PRINT_DEBUG "Tensile to print runtime debug info?" OFF )
 
-<<<<<<< HEAD
-  set( tensile_tag "develop-gfx9" CACHE STRING "Tensile tag to download" )
-  virtualenv_install("git+https://github.com/ROCmSoftwarePlatform/Tensile.git@${tensile_tag}")
-  list(APPEND CMAKE_PREFIX_PATH ${VIRTUALENV_HOME_DIR})
-=======
   set( Tensile_TEST_LOCAL_PATH "" CACHE PATH "Use local Tensile directory instead of fetching a GitHub branch" )
   set( CMAKE_INSTALL_PREFIX "/opt/rocm" CACHE PATH "Install path prefix, prepended onto install directories" )
   set_property( CACHE Tensile_LOGIC PROPERTY STRINGS asm_full asm_lite hip_lite other )
 
   include(virtualenv)
->>>>>>> 90aca84c
 
   if (Tensile_TEST_LOCAL_PATH)
     virtualenv_install(${Tensile_TEST_LOCAL_PATH})
@@ -166,7 +156,7 @@
   else()
     # Use the virtual-env setup and download package from specified repot:
     set( tensile_fork "ROCmSoftwarePlatform" CACHE STRING "Tensile fork to use" )
-    set( tensile_tag "develop" CACHE STRING "Tensile tag to download" )
+    set( tensile_tag "develop-gfx9" CACHE STRING "Tensile tag to download" )
     virtualenv_install("git+https://github.com/ROCmSoftwarePlatform/Tensile.git@${tensile_tag}")
     message (STATUS "using GIT Tensile fork=${tensile_fork} from branch=${tensile_tag}")
   endif()
