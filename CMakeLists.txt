--- conflicted
+++ resolved
@@ -128,11 +128,7 @@
 include( ROCMPackageConfigHelpers )
 include( ROCMInstallSymlinks )
 
-<<<<<<< HEAD
-rocm_setup_version( VERSION 0.15.3.5 NO_GIT_TAG_VERSION )
-=======
-rocm_setup_version( VERSION 0.15.3.4 PARSE_VERSION )
->>>>>>> 48185ab6
+rocm_setup_version( VERSION 0.15.3.5 PARSE_VERSION )
 
 # Append our library helper cmake path and the cmake path for hip (for convenience)
 # Users may override HIP path by specifying their own in CMAKE_MODULE_PATH
