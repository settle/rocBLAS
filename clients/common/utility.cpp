--- conflicted
+++ resolved
@@ -243,14 +243,11 @@
     case 'S': return rocblas_datatype_f32_r;
     case 'd': return rocblas_datatype_f64_r;
     case 'D': return rocblas_datatype_f64_r;
-<<<<<<< HEAD
-    default:  return static_cast<rocblas_datatype>(-1);
-=======
     case 'c': return rocblas_datatype_f32_c;
     case 'C': return rocblas_datatype_f32_c;
     case 'z': return rocblas_datatype_f64_c;
     case 'Z': return rocblas_datatype_f64_c;
->>>>>>> a7cca004
+    default:  return static_cast<rocblas_datatype>(-1);
     }
 }
 
