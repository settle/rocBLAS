# ########################################################################
# Copyright 2016 Advanced Micro Devices, Inc.
# ########################################################################
# Convenience function to hide complexity of POLICY for project() and
# locates version logic into a single file
include( CMakeParseArguments )

# Check if cmake supports the new VERSION tag for project() commands
# rocblas becomes the name of the project with a particular version
macro( project_version )
  set( options )
  set( oneValueArgs NAME )
  set( multiValueArgs LANGUAGES )

  cmake_parse_arguments( PV "${options}" "${oneValueArgs}" "${multiValueArgs}" ${ARGN} )

  if( NOT DEFINED PV_NAME )
    message( FATAL_ERROR "project_version(): PV_NAME argument missing")
  endif( )

  if( POLICY CMP0048 )
    cmake_policy( SET CMP0048 NEW )
<<<<<<< HEAD
    project( ${PV_NAME} VERSION 0.3.0.0 LANGUAGES ${PV_LANGUAGES} )
=======
    project( ${PV_NAME} VERSION 0.2.0.0 LANGUAGES ${PV_LANGUAGES} )
>>>>>>> cfff9c03
  else( )
    project( ${PV_NAME} ${PV_LANGUAGES} )
    # Define a version for the code
    if( NOT DEFINED ${PV_NAME}_VERSION_MAJOR )
      set( ${PV_NAME}_VERSION_MAJOR 0 )
    endif( )

    if( NOT DEFINED ${PV_NAME}_VERSION_MINOR )
<<<<<<< HEAD
      set( ${PV_NAME}_VERSION_MINOR 3 )
=======
      set( ${PV_NAME}_VERSION_MINOR 2 )
>>>>>>> cfff9c03
    endif( )

    if( NOT DEFINED ${PV_NAME}_VERSION_PATCH )
      set( ${PV_NAME}_VERSION_PATCH 0 )
    endif( )

    if( NOT DEFINED ${PV_NAME}_VERSION_TWEAK )
      set( ${PV_NAME}_VERSION_TWEAK 0 )
    endif( )

    set( ${PV_NAME}_VERSION "${${PV_NAME}_VERSION_MAJOR}.${${PV_NAME}_VERSION_MINOR}.${${PV_NAME}_VERSION_PATCH}.${${PV_NAME}_VERSION_TWEAK}" )
  endif( )
endmacro( )<|MERGE_RESOLUTION|>--- conflicted
+++ resolved
@@ -17,14 +17,11 @@
   if( NOT DEFINED PV_NAME )
     message( FATAL_ERROR "project_version(): PV_NAME argument missing")
   endif( )
-
+./client  -f gemv -r s -m 1024 -n 256
   if( POLICY CMP0048 )
     cmake_policy( SET CMP0048 NEW )
-<<<<<<< HEAD
     project( ${PV_NAME} VERSION 0.3.0.0 LANGUAGES ${PV_LANGUAGES} )
-=======
-    project( ${PV_NAME} VERSION 0.2.0.0 LANGUAGES ${PV_LANGUAGES} )
->>>>>>> cfff9c03
+
   else( )
     project( ${PV_NAME} ${PV_LANGUAGES} )
     # Define a version for the code
@@ -33,11 +30,7 @@
     endif( )
 
     if( NOT DEFINED ${PV_NAME}_VERSION_MINOR )
-<<<<<<< HEAD
       set( ${PV_NAME}_VERSION_MINOR 3 )
-=======
-      set( ${PV_NAME}_VERSION_MINOR 2 )
->>>>>>> cfff9c03
     endif( )
 
     if( NOT DEFINED ${PV_NAME}_VERSION_PATCH )
